---
title: NTAuthStoreFor
description: The NTAuthStore is the Enterprise NTAuth store (NTAuthCertificates object) for the AD forest of the domain node. 
---

<img noZoom src="/assets/enterprise-AND-community-edition-pill-tag.svg" alt="Applies to BloodHound Enterprise and CE"/>


<<<<<<< HEAD
The NTAuthStore is the Enterprise NTAuth store (NTAuthCertificates object) for the AD forest of the domain node. The NTAuthStore holds the list of certificates trusted for authentication in the AD forest of the domain. When a user attempts to authenticate against a domain with a certificate, a domain controller will verify that the certificate is signed by a certificate in the NTAuthStore.
=======
The NTAuthStore holds the list of certificates trusted for authentication in the AD forest of the domain. When a user attempts to authenticate against a domain with a certificate, a domain controller will verify that the certificate is signed by a certificate in the NTAuthStore.
>>>>>>> 442c6da9

Abuse Info[](#h_01HPHZJSTFS46D4BFVYAB25KTE)
-------------------------------------------

An attacker may perform several attacks that rely on certificates being stored in the NTAuthStore, such as ESC1. This relationship alone is not enough to escalate rights or impersonate other principals. This relationship may contribute to other relationships and attributes, from which an escalation opportunity may emerge.

Opsec Considerations[](#heading-2)
----------------------------------

When an attacker abuses a privilege escalation or impersonation primitive that relies on this relationship, it will necessarily result in the issuance of a certificate. A copy of the issued certificate will be saved on the host that issued the certificate.

References[](#heading-3)
------------------------

This edge is related to the following MITRE ATT&CK tactic and techniques:

* https://attack.mitre.org/techniques/T1649/

### Abuse and Opsec references

* [https://specterops.io/wp-content/uploads/sites/3/2022/06/Certified_Pre-Owned.pdf](https://specterops.io/wp-content/uploads/sites/3/2022/06/Certified_Pre-Owned.pdf)
* [https://learn.microsoft.com/en-us/windows-server/security/windows-authentication/credentials-processes-in-windows-authentication#BKMK_CertificatesInWindowsAuthentication](https://learn.microsoft.com/en-us/openspecs/windows_protocols/ms-crtd/ec71fd43-61c2-407b-83c9-b52272dec8a1)
* [https://www.pkisolutions.com/understanding-active-directory-certificate-services-containers-in-active-directory/](https://www.pkisolutions.com/understanding-active-directory-certificate-services-containers-in-active-directory/)
* [https://www.ravenswoodtechnology.com/components-of-a-pki-part-2/](https://www.ravenswoodtechnology.com/components-of-a-pki-part-2/)
<|MERGE_RESOLUTION|>--- conflicted
+++ resolved
@@ -1,16 +1,13 @@
 ---
 title: NTAuthStoreFor
-description: The NTAuthStore is the Enterprise NTAuth store (NTAuthCertificates object) for the AD forest of the domain node. 
+description: The NTAuthStore is the Enterprise NTAuth store (NTAuthCertificates object) for the AD forest of the domain node.
 ---
 
 <img noZoom src="/assets/enterprise-AND-community-edition-pill-tag.svg" alt="Applies to BloodHound Enterprise and CE"/>
 
 
-<<<<<<< HEAD
 The NTAuthStore is the Enterprise NTAuth store (NTAuthCertificates object) for the AD forest of the domain node. The NTAuthStore holds the list of certificates trusted for authentication in the AD forest of the domain. When a user attempts to authenticate against a domain with a certificate, a domain controller will verify that the certificate is signed by a certificate in the NTAuthStore.
-=======
 The NTAuthStore holds the list of certificates trusted for authentication in the AD forest of the domain. When a user attempts to authenticate against a domain with a certificate, a domain controller will verify that the certificate is signed by a certificate in the NTAuthStore.
->>>>>>> 442c6da9
 
 Abuse Info[](#h_01HPHZJSTFS46D4BFVYAB25KTE)
 -------------------------------------------
