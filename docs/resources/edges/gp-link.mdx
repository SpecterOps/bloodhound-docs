--- conflicted
+++ resolved
@@ -5,7 +5,6 @@
 
 <img noZoom src="/assets/enterprise-AND-community-edition-pill-tag.svg" alt="Applies to BloodHound Enterprise and CE"/>
 
-<<<<<<< HEAD
 
 The GPLink relationship connects a Group Policy Object (GPO) to an AD domain or organizational unit (OU) it is linked to.
 
@@ -13,8 +12,6 @@
 
 The Enforced property on the edge indicates whether the GPO link is enforced, meaning it still applies if an OU has blocked GPO inheritance.
 
-=======
->>>>>>> 442c6da9
 ## Abuse Info
 
 Control over the GPO can be abused to compromise the AD accounts the GPO applies to by modifying the GPO policy settings.
