---
title: Traversable and Non-Traversable Edge Types
description: Details on traversable and non-traversable edge types in BloodHound
---

<img
  noZoom
  src="/assets/enterprise-AND-community-edition-pill-tag.svg"
  alt="Applies to BloodHound Enterprise and CE"
/>

## Traversable Edges

Most edges in BloodHound are traversable, representing a relationship between two nodes where the starting node can take control of the ending node to a degree that allows an attacker to abuse outgoing edges.

For example, consider the ForceChangePassword edge:

<Frame>
  <img src="/assets/image-2-74.png" />
</Frame>

The Service Desk group has permission to force change the password of Bob without knowing Bob’s current password. An attacker can abuse this to change the password, log in as Bob, and exploit Bob’s privileges. Traversable edges like ForceChangePassword facilitate graph traversal and enable the pathfinding logic in BloodHound.

These are the traversable AD edge types in BloodHound:

|                      |                           |                          |
<<<<<<< HEAD
| -------------------- | ------------------------- | ------------------------ |
| AbuseTGTDelegation   | CanApplyGPO               | HasSession               |
| ADCSESC1             | CanPSRemote               | HasTrustKeys             |
| ADCSESC10a           | CanRDP                    | MemberOf                 |
| ADCSESC10b           | CoerceAndRelayNTLMToADCS  | Owns                     |
| ADCSESC13            | CoerceAndRelayNTLMToLDAP  | OwnsLimitedRights        |
| ADCSESC3             | CoerceAndRelayNTLMToLDAPS | PropagatesACEsTo         |
| ADCSESC4             | CoerceAndRelayNTLMToSMB   | ReadGMSAPassword         |
| ADCSESC6a            | CoerceToTGT               | ReadLAPSPassword         |
| ADCSESC6b            | ContainsIdentity          | SameForestTrust          |
| ADCSESC9a            | DCFor                     | SpoofSIDHistory          |
| ADCSESC9b            | DCSync                    | SQLAdmin                 |
| AddAllowedToAct      | DumpSMSAPassword          | SyncedToEntraUser        |
| AddKeyCredentialLink | ExecuteDCOM               | SyncLAPSPassword         |
| AddMember            | ForceChangePassword       | WriteAccountRestrictions |
=======
|----------------------|---------------------------|--------------------------|
| AbuseTGTDelegation   | CanRDP                    | HasTrustKeys             |
| ADCSESC1             | ClaimSpecialIdentity      | ManageCA                 |
| ADCSESC10a           | CoerceAndRelayNTLMToADCS  | ManageCertificates       |
| ADCSESC10b           | CoerceAndRelayNTLMToLDAP  | MemberOf                 |
| ADCSESC13            | CoerceAndRelayNTLMToLDAPS | Owns                     |
| ADCSESC3             | CoerceAndRelayNTLMToSMB   | OwnsLimitedRights        |
| ADCSESC4             | CoerceToTGT               | ReadGMSAPassword         |
| ADCSESC6a            | Contains                  | ReadLAPSPassword         |
| ADCSESC6b            | DCFor                     | SameForestTrust          |
| ADCSESC9a            | DCSync                    | SpoofSIDHistory          |
| ADCSESC9b            | DumpSMSAPassword          | SQLAdmin                 |
| AddAllowedToAct      | ExecuteDCOM               | SyncedToEntraUser        |
| AddKeyCredentialLink | ForceChangePassword       | SyncLAPSPassword         |
| AddMember            | GPLink                    | WriteAccountRestrictions |
>>>>>>> e3e43b67
| AddSelf              | GenericAll                | WriteDacl                |
| AdminTo              | GenericWrite              | WriteGPLink              |
| AllExtendedRights    | GoldenCert                | WriteOwner               |
| AllowedToAct         | HasSIDHistory             | WriteOwnerLimitedRights  |
| AllowedToDelegate    | HasSession                | WriteSPN                 |
| CanPSRemote          |                           |                          |

These are the traversable Azure edge types in BloodHound:

|                         |                       |                           |
| ----------------------- | --------------------- | ------------------------- |
| AZAKSContributor        | AZGetSecrets          | AZNodeResourceGroup       |
| AZAddMembers            | AZGlobalAdmin         | AZOwner                   |
| AZAddOwner              | AZHasRole             | AZOwns                    |
| AZAddSecret             | AZKeyVaultContributor | AZPrivilegedAuthAdmin     |
| AZAppAdmin              | AZLogicAppContributor | AZPrivilegedRoleAdmin     |
| AZAutomationContributor | AZMGAddMember         | AZResetPassword           |
| AZAvereContributor      | AZMGAddOwner          | AZRunsAs                  |
| AZCloudAppAdmin         | AZMGAddSecret         | AZUserAccessAdministrator |
| AZContains              | AZMGGrantAppRoles     | AZVMAdminLogin            |
| AZContributor           | AZMGGrantRole         | AZVMContributor           |
| AZExecuteCommand        | AZManagedIdentity     | AZWebsiteContributor      |
| AZGetCertificates       | AZMemberOf            | SyncedToADUser            |
| AZGetKeys               |                       |                           |

## Non-Traversable Edges

If you cannot abuse a given relationship between two nodes to take control of the end node, then the relationship is non-traversable. However, some non-traversable relationships can form a traversable relationship when combined. An example is the DCSync attack narrative. GetChanges and GetChangesAll permissions on the domain object combined enable you to perform the DCSync attack. GetChanges and GetChangesAll are non-traversable edges, and BloodHound uses them to produce the traversable DCSync edge in what we call the post-processing logic.

Pathfinding includes only traversable edges. As a result, you might get a DCSync edge in a path like this:

<Frame>
  <img src="/assets/image-2-75.png" />
</Frame>

But you will not see any GetChanges or GetChangesAll edge. However, you can use Cypher to reveal the GetChanges and GetChangeAll edges that the DCSync edge relies on:

<Frame>
  <img src="/assets/image-2-76.png" />
</Frame>

These are the non-traversable AD edge types in BloodHound:

<<<<<<< HEAD
|                          |                    |                                 |
| ------------------------ | ------------------ | ------------------------------- |
| Contains                 | GPLink             | OwnsRaw                         |
| CrossForestTrust         | HostsCAService     | ProtectAdminGroups              |
| DelegatedEnrollmentAgent | IssuedSignedBy     | PublishedTo                     |
| Enroll                   | LocalToComputer    | RemoteInteractiveLogonPrivilege |
| EnrollOnBehalfOf         | ManageCA           | RootCAFor                       |
| EnterpriseCAFor          | ManageCertificates | TrustedForNTAuth                |
| ExtendedByPolicy         | MemberOfLocalGroup | WriteOwnerRaw                   |
| GetChanges               | NTAuthStoreFor     | WritePKIEnrollmentFlag          |
| GetChangesAll            | OIDGroupLink       | WritePKINameFlag                |
| GetChangesInFilteredSet  |
=======
|                          |                         |                                 |
|--------------------------|-------------------------|---------------------------------|
| CrossForestTrust         | GetChangesInFilteredSet | PublishedTo                     |
| DelegatedEnrollmentAgent | HostsCAService          | RemoteInteractiveLogonRight |
| Enroll                   | IssuedSignedBy          | RootCAFor                       |
| EnrollOnBehalfOf         | LocalToComputer         | TrustedForNTAuth                |
| EnterpriseCAFor          | MemberOfLocalGroup      | WriteOwnerRaw                   |
| ExtendedByPolicy         | NTAuthStoreFor          | WritePKIEnrollmentFlag          |
| GetChanges               | OIDGroupLink            | WritePKINameFlag                |
| GetChangesAll            | OwnsRaw                 |                                 |
>>>>>>> e3e43b67

These are the non-traversable Azure edge types in BloodHound:

|                                     |                                            |
| ----------------------------------- | ------------------------------------------ |
| AZMGAppRoleAssignment_ReadWrite_All | AZMGGroup_ReadWrite_All                    |
| AZMGApplication_ReadWrite_All       | AZMGRoleManagement_ReadWrite_Directory     |
| AZMGDirectory_ReadWrite_All         | AZMGServicePrincipalEndpoint_ReadWrite_All |
| AZMGGroupMember_ReadWrite_All       |                                            |
<|MERGE_RESOLUTION|>--- conflicted
+++ resolved
@@ -1,136 +1,105 @@
----
-title: Traversable and Non-Traversable Edge Types
-description: Details on traversable and non-traversable edge types in BloodHound
----
-
-<img
-  noZoom
-  src="/assets/enterprise-AND-community-edition-pill-tag.svg"
-  alt="Applies to BloodHound Enterprise and CE"
-/>
-
-## Traversable Edges
-
-Most edges in BloodHound are traversable, representing a relationship between two nodes where the starting node can take control of the ending node to a degree that allows an attacker to abuse outgoing edges.
-
-For example, consider the ForceChangePassword edge:
-
-<Frame>
-  <img src="/assets/image-2-74.png" />
-</Frame>
-
-The Service Desk group has permission to force change the password of Bob without knowing Bob’s current password. An attacker can abuse this to change the password, log in as Bob, and exploit Bob’s privileges. Traversable edges like ForceChangePassword facilitate graph traversal and enable the pathfinding logic in BloodHound.
-
-These are the traversable AD edge types in BloodHound:
-
-|                      |                           |                          |
-<<<<<<< HEAD
-| -------------------- | ------------------------- | ------------------------ |
-| AbuseTGTDelegation   | CanApplyGPO               | HasSession               |
-| ADCSESC1             | CanPSRemote               | HasTrustKeys             |
-| ADCSESC10a           | CanRDP                    | MemberOf                 |
-| ADCSESC10b           | CoerceAndRelayNTLMToADCS  | Owns                     |
-| ADCSESC13            | CoerceAndRelayNTLMToLDAP  | OwnsLimitedRights        |
-| ADCSESC3             | CoerceAndRelayNTLMToLDAPS | PropagatesACEsTo         |
-| ADCSESC4             | CoerceAndRelayNTLMToSMB   | ReadGMSAPassword         |
-| ADCSESC6a            | CoerceToTGT               | ReadLAPSPassword         |
-| ADCSESC6b            | ContainsIdentity          | SameForestTrust          |
-| ADCSESC9a            | DCFor                     | SpoofSIDHistory          |
-| ADCSESC9b            | DCSync                    | SQLAdmin                 |
-| AddAllowedToAct      | DumpSMSAPassword          | SyncedToEntraUser        |
-| AddKeyCredentialLink | ExecuteDCOM               | SyncLAPSPassword         |
-| AddMember            | ForceChangePassword       | WriteAccountRestrictions |
-=======
-|----------------------|---------------------------|--------------------------|
-| AbuseTGTDelegation   | CanRDP                    | HasTrustKeys             |
-| ADCSESC1             | ClaimSpecialIdentity      | ManageCA                 |
-| ADCSESC10a           | CoerceAndRelayNTLMToADCS  | ManageCertificates       |
-| ADCSESC10b           | CoerceAndRelayNTLMToLDAP  | MemberOf                 |
-| ADCSESC13            | CoerceAndRelayNTLMToLDAPS | Owns                     |
-| ADCSESC3             | CoerceAndRelayNTLMToSMB   | OwnsLimitedRights        |
-| ADCSESC4             | CoerceToTGT               | ReadGMSAPassword         |
-| ADCSESC6a            | Contains                  | ReadLAPSPassword         |
-| ADCSESC6b            | DCFor                     | SameForestTrust          |
-| ADCSESC9a            | DCSync                    | SpoofSIDHistory          |
-| ADCSESC9b            | DumpSMSAPassword          | SQLAdmin                 |
-| AddAllowedToAct      | ExecuteDCOM               | SyncedToEntraUser        |
-| AddKeyCredentialLink | ForceChangePassword       | SyncLAPSPassword         |
-| AddMember            | GPLink                    | WriteAccountRestrictions |
->>>>>>> e3e43b67
-| AddSelf              | GenericAll                | WriteDacl                |
-| AdminTo              | GenericWrite              | WriteGPLink              |
-| AllExtendedRights    | GoldenCert                | WriteOwner               |
-| AllowedToAct         | HasSIDHistory             | WriteOwnerLimitedRights  |
-| AllowedToDelegate    | HasSession                | WriteSPN                 |
-| CanPSRemote          |                           |                          |
-
-These are the traversable Azure edge types in BloodHound:
-
-|                         |                       |                           |
-| ----------------------- | --------------------- | ------------------------- |
-| AZAKSContributor        | AZGetSecrets          | AZNodeResourceGroup       |
-| AZAddMembers            | AZGlobalAdmin         | AZOwner                   |
-| AZAddOwner              | AZHasRole             | AZOwns                    |
-| AZAddSecret             | AZKeyVaultContributor | AZPrivilegedAuthAdmin     |
-| AZAppAdmin              | AZLogicAppContributor | AZPrivilegedRoleAdmin     |
-| AZAutomationContributor | AZMGAddMember         | AZResetPassword           |
-| AZAvereContributor      | AZMGAddOwner          | AZRunsAs                  |
-| AZCloudAppAdmin         | AZMGAddSecret         | AZUserAccessAdministrator |
-| AZContains              | AZMGGrantAppRoles     | AZVMAdminLogin            |
-| AZContributor           | AZMGGrantRole         | AZVMContributor           |
-| AZExecuteCommand        | AZManagedIdentity     | AZWebsiteContributor      |
-| AZGetCertificates       | AZMemberOf            | SyncedToADUser            |
-| AZGetKeys               |                       |                           |
-
-## Non-Traversable Edges
-
-If you cannot abuse a given relationship between two nodes to take control of the end node, then the relationship is non-traversable. However, some non-traversable relationships can form a traversable relationship when combined. An example is the DCSync attack narrative. GetChanges and GetChangesAll permissions on the domain object combined enable you to perform the DCSync attack. GetChanges and GetChangesAll are non-traversable edges, and BloodHound uses them to produce the traversable DCSync edge in what we call the post-processing logic.
-
-Pathfinding includes only traversable edges. As a result, you might get a DCSync edge in a path like this:
-
-<Frame>
-  <img src="/assets/image-2-75.png" />
-</Frame>
-
-But you will not see any GetChanges or GetChangesAll edge. However, you can use Cypher to reveal the GetChanges and GetChangeAll edges that the DCSync edge relies on:
-
-<Frame>
-  <img src="/assets/image-2-76.png" />
-</Frame>
-
-These are the non-traversable AD edge types in BloodHound:
-
-<<<<<<< HEAD
-|                          |                    |                                 |
-| ------------------------ | ------------------ | ------------------------------- |
-| Contains                 | GPLink             | OwnsRaw                         |
-| CrossForestTrust         | HostsCAService     | ProtectAdminGroups              |
-| DelegatedEnrollmentAgent | IssuedSignedBy     | PublishedTo                     |
-| Enroll                   | LocalToComputer    | RemoteInteractiveLogonPrivilege |
-| EnrollOnBehalfOf         | ManageCA           | RootCAFor                       |
-| EnterpriseCAFor          | ManageCertificates | TrustedForNTAuth                |
-| ExtendedByPolicy         | MemberOfLocalGroup | WriteOwnerRaw                   |
-| GetChanges               | NTAuthStoreFor     | WritePKIEnrollmentFlag          |
-| GetChangesAll            | OIDGroupLink       | WritePKINameFlag                |
-| GetChangesInFilteredSet  |
-=======
-|                          |                         |                                 |
-|--------------------------|-------------------------|---------------------------------|
-| CrossForestTrust         | GetChangesInFilteredSet | PublishedTo                     |
-| DelegatedEnrollmentAgent | HostsCAService          | RemoteInteractiveLogonRight |
-| Enroll                   | IssuedSignedBy          | RootCAFor                       |
-| EnrollOnBehalfOf         | LocalToComputer         | TrustedForNTAuth                |
-| EnterpriseCAFor          | MemberOfLocalGroup      | WriteOwnerRaw                   |
-| ExtendedByPolicy         | NTAuthStoreFor          | WritePKIEnrollmentFlag          |
-| GetChanges               | OIDGroupLink            | WritePKINameFlag                |
-| GetChangesAll            | OwnsRaw                 |                                 |
->>>>>>> e3e43b67
-
-These are the non-traversable Azure edge types in BloodHound:
-
-|                                     |                                            |
-| ----------------------------------- | ------------------------------------------ |
-| AZMGAppRoleAssignment_ReadWrite_All | AZMGGroup_ReadWrite_All                    |
-| AZMGApplication_ReadWrite_All       | AZMGRoleManagement_ReadWrite_Directory     |
-| AZMGDirectory_ReadWrite_All         | AZMGServicePrincipalEndpoint_ReadWrite_All |
-| AZMGGroupMember_ReadWrite_All       |                                            |
+---
+title: Traversable and Non-Traversable Edge Types
+description: Details on traversable and non-traversable edge types in BloodHound
+---
+
+<img
+  noZoom
+  src="/assets/enterprise-AND-community-edition-pill-tag.svg"
+  alt="Applies to BloodHound Enterprise and CE"
+/>
+
+## Traversable Edges
+
+Most edges in BloodHound are traversable, representing a relationship between two nodes where the starting node can take control of the ending node to a degree that allows an attacker to abuse outgoing edges.
+
+For example, consider the ForceChangePassword edge:
+
+<Frame>
+  <img src="/assets/image-2-74.png" />
+</Frame>
+
+The Service Desk group has permission to force change the password of Bob without knowing Bob’s current password. An attacker can abuse this to change the password, log in as Bob, and exploit Bob’s privileges. Traversable edges like ForceChangePassword facilitate graph traversal and enable the pathfinding logic in BloodHound.
+
+These are the traversable AD edge types in BloodHound:
+
+|                      |                           |                          |
+| -------------------- | ------------------------- | ------------------------ |
+| AbuseTGTDelegation   | CanApplyGPO               | HasSession               |
+| ADCSESC1             | CanPSRemote               | HasTrustKeys             |
+| ADCSESC10a           | CanRDP                    | MemberOf                 |
+| ADCSESC10b           | CoerceAndRelayNTLMToADCS  | Owns                     |
+| ADCSESC13            | CoerceAndRelayNTLMToLDAP  | OwnsLimitedRights        |
+| ADCSESC3             | CoerceAndRelayNTLMToLDAPS | PropagatesACEsTo         |
+| ADCSESC4             | CoerceAndRelayNTLMToSMB   | ReadGMSAPassword         |
+| ADCSESC6a            | CoerceToTGT               | ReadLAPSPassword         |
+| ADCSESC6b            | ContainsIdentity          | SameForestTrust          |
+| ADCSESC9a            | DCFor                     | SpoofSIDHistory          |
+| ADCSESC9b            | DCSync                    | SQLAdmin                 |
+| AddAllowedToAct      | DumpSMSAPassword          | SyncedToEntraUser        |
+| AddKeyCredentialLink | ExecuteDCOM               | SyncLAPSPassword         |
+| AddMember            | ForceChangePassword       | WriteAccountRestrictions |
+| AddSelf              | GenericAll                | WriteDacl                |
+| AdminTo              | GenericWrite              | WriteGPLink              |
+| AllExtendedRights    | GoldenCert                | WriteOwner               |
+| AllowedToAct         | HasSIDHistory             | WriteOwnerLimitedRights  |
+| AllowedToDelegate    | HasSession                | WriteSPN                 |
+| CanPSRemote          |                           |                          |
+
+These are the traversable Azure edge types in BloodHound:
+
+|                         |                       |                           |
+| ----------------------- | --------------------- | ------------------------- |
+| AZAKSContributor        | AZGetSecrets          | AZNodeResourceGroup       |
+| AZAddMembers            | AZGlobalAdmin         | AZOwner                   |
+| AZAddOwner              | AZHasRole             | AZOwns                    |
+| AZAddSecret             | AZKeyVaultContributor | AZPrivilegedAuthAdmin     |
+| AZAppAdmin              | AZLogicAppContributor | AZPrivilegedRoleAdmin     |
+| AZAutomationContributor | AZMGAddMember         | AZResetPassword           |
+| AZAvereContributor      | AZMGAddOwner          | AZRunsAs                  |
+| AZCloudAppAdmin         | AZMGAddSecret         | AZUserAccessAdministrator |
+| AZContains              | AZMGGrantAppRoles     | AZVMAdminLogin            |
+| AZContributor           | AZMGGrantRole         | AZVMContributor           |
+| AZExecuteCommand        | AZManagedIdentity     | AZWebsiteContributor      |
+| AZGetCertificates       | AZMemberOf            | SyncedToADUser            |
+| AZGetKeys               |                       |                           |
+
+## Non-Traversable Edges
+
+If you cannot abuse a given relationship between two nodes to take control of the end node, then the relationship is non-traversable. However, some non-traversable relationships can form a traversable relationship when combined. An example is the DCSync attack narrative. GetChanges and GetChangesAll permissions on the domain object combined enable you to perform the DCSync attack. GetChanges and GetChangesAll are non-traversable edges, and BloodHound uses them to produce the traversable DCSync edge in what we call the post-processing logic.
+
+Pathfinding includes only traversable edges. As a result, you might get a DCSync edge in a path like this:
+
+<Frame>
+  <img src="/assets/image-2-75.png" />
+</Frame>
+
+But you will not see any GetChanges or GetChangesAll edge. However, you can use Cypher to reveal the GetChanges and GetChangeAll edges that the DCSync edge relies on:
+
+<Frame>
+  <img src="/assets/image-2-76.png" />
+</Frame>
+
+These are the non-traversable AD edge types in BloodHound:
+
+|                          |                    |                                 |
+| ------------------------ | ------------------ | ------------------------------- |
+| Contains                 | GPLink             | OwnsRaw                         |
+| CrossForestTrust         | HostsCAService     | ProtectAdminGroups              |
+| DelegatedEnrollmentAgent | IssuedSignedBy     | PublishedTo                     |
+| Enroll                   | LocalToComputer    | RemoteInteractiveLogonPrivilege |
+| EnrollOnBehalfOf         | ManageCA           | RootCAFor                       |
+| EnterpriseCAFor          | ManageCertificates | TrustedForNTAuth                |
+| ExtendedByPolicy         | MemberOfLocalGroup | WriteOwnerRaw                   |
+| GetChanges               | NTAuthStoreFor     | WritePKIEnrollmentFlag          |
+| GetChangesAll            | OIDGroupLink       | WritePKINameFlag                |
+| GetChangesInFilteredSet  |
+
+These are the non-traversable Azure edge types in BloodHound:
+
+|                                     |                                            |
+| ----------------------------------- | ------------------------------------------ |
+| AZMGAppRoleAssignment_ReadWrite_All | AZMGGroup_ReadWrite_All                    |
+| AZMGApplication_ReadWrite_All       | AZMGRoleManagement_ReadWrite_Directory     |
+| AZMGDirectory_ReadWrite_All         | AZMGServicePrincipalEndpoint_ReadWrite_All |
+| AZMGGroupMember_ReadWrite_All       |                                            |