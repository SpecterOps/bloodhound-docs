--- conflicted
+++ resolved
@@ -97,29 +97,10 @@
 **Repos**
 - https://github.com/SpecterOps/SnowHound
 </Accordion>
-<<<<<<< HEAD
-</AccordionGroup>
-=======
-<Accordion title="Mystery" icon="people-group">
-
-#### AwesomeHound
-
-**Description**
-
-This is the **coolest** integration yet! It's amazing to see all the attack paths the technology creates!
-
-**Authors/Maintainers**
-- <Icon icon="people-group" color="#ffffffff" /> 🫵 **You**, Awesome researcher! 🫵
-
-**Repos**
-- Your Repo goes here
-
-</Accordion>
 </AccordionGroup>
 
 ## Contribution to the OpenGraph Community Library
 
 All accepted Attack Path Graph extensions will be showcased in our [OpenGraph Library](/opengraph/library). 
 
-The submissions from the community will have a <Icon icon="people-group" color="#ffffffff" /> icon next to them while those by SpecterOps employees will have a SpecterOps icon. 
->>>>>>> f811d9df
+The submissions from the community will have a <Icon icon="people-group" color="#ffffffff" /> icon next to them while those by SpecterOps employees will have a SpecterOps icon. 