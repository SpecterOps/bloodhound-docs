--- conflicted
+++ resolved
@@ -14,11 +14,7 @@
 An attack graph is a tool - a powerful force multiplier when wielded correctly, a frustrating and confusing hazard when not. This document aims to equip you with the knowledge and skills necessary to effectively wield this tool.
 
 <Info>
-<<<<<<< HEAD
-In the initial BloodHound 8.0 release, OpenGraph nodes and edges are not supported in the Search or Pathfinding tab, so the Cypher tab **must** be used to query the data manually.
-=======
 At this time, OpenGraph nodes and edges are not supported in the Search or Pathfinding tab, so the Cypher tab **must** be used to query the data manually.
->>>>>>> ffa71a67
 </Info>
 
 # Basic Attack Graph Vocabulary and Design Theory
@@ -96,60 +92,6 @@
 
 **This is actually how Google Maps works under the hood – it is a graph where locations are nodes and streets are edges.**
 
-<<<<<<< HEAD
-# BloodHound Attack Graph Model Requirements
-
-The second habit of highly effective people is:
-
-> **Habit 2: Begin With the End in Mind** means to start with a clear understanding of your destination. You need to know where you are going in order to better understand where you are now so that the steps you take are always in the right direction.
-
-You don’t want to pour your heart and soul into a data model only to find out that most BloodHound features don’t work with your model. Here are the non-negotiable requirements your model must comply with to work with BloodHound:
-
-## Requirement 1: Universally Unique Node Identifiers
-
-Every node in a BloodHound database must have a universally unique identifier to distinguish it from every other node. You must identify the source and format of that identifier.
-
-We used to use UPN-formatted names for identifiers in BloodHound (e.g.: “DOMAIN ADMINS@CONTOSO.COM”). Surprise surprise, UPNs are not guaranteed to be universally unique. We now use SIDs instead for universally unique identifiers for most Active Directory principals.
-
-One of the best universally unique identifiers is a GUID. Does the entity you are modeling have a GUID? If so, great! If not, you’re going to need to find something else.
-
-Examples of **bad** identifiers:
-
-- Usernames
-- Email addresses
-- Hostnames
-- IDs that start at “0” and increment from there
-
-Examples of **good** identifiers:
-- GUIDs
-- SIDs
-- Certificate thumbprints
-
-Think: how does the system itself differentiate between these objects? In many (but certainly not all) cases, you may do well to identify your nodes the same way the system uniquely identifies its objects.
-
-## Requirement 2: Distinct Node and Edge Classes
-
-If you are modeling a new system not currently modeled by BloodHound, your nodes and edges must have distinct classes that do not overlap with existing BloodHound node and edge classes. 
-
-Sorry, but “MemberOf” is already taken, so you will need to use a different edge class when modeling group memberships in Okta, Zoho, AWS, or whatever else. Same with all the other existing node and edge classes which can be found here:
-
-- [About BloodHound Nodes](https://bloodhound.specterops.io/resources/nodes/overview)
-- [About BloodHound Edges](https://bloodhound.specterops.io/resources/edges/overview)
-
-## Requirement 3: Your Model Must Connect Non-Adjacent Nodes with Paths
-
-If your graph model does not create **paths** connecting **non-adjacent** nodes, you should be using a **relational database**, not a **graph database**. You are using the **wrong** tool for the job!
-
-## Requirement 4: Edges Names and Allowed Characters
-
-Edges names cannot contain dash `-`. It is highly recommended to use Pascal Case and no special characters.
-
-From [tuple.nl](https://www.tuple.nl/en/knowledge-base/pascal-case): Pascal Case is a naming convention used in programming where compound words are written without spaces, and each word starts with an uppercase letter. It is commonly used for naming variables, functions, classes, and other identifiers in code. Pascal Case helps create descriptive and easily distinguishable names, contributing to the clarity of your code. 
-
-See Neo4j [Naming and Conventions](https://neo4j.com/docs/cypher-manual/current/syntax/naming/) for more details. 
-
-=======
->>>>>>> ffa71a67
 <Note>
 This article is adapted from [Andy Robbins](https://www.linkedin.com/in/robbinsandy/)’ blog post, “[Attack Graph Model Design Requirements and Examples](https://specterops.io/blog/2025/08/01/attack-graph-model-design-requirements-and-examples/),” which goes beyond what’s described here.
 </Note>