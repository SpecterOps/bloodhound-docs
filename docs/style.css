--- conflicted
+++ resolved
@@ -72,12 +72,11 @@
   --brand-light: #fdfeff;
 }
 
-<<<<<<< HEAD
+/* Make dark mode links more visible */
 .dark .link {
     border-bottom-color: white;
-=======
+
 /* Hide previous and next links at the bottom of all pages */
 #pagination {
   display: none;
->>>>>>> 993c227d
 }